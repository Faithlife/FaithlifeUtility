--- conflicted
+++ resolved
@@ -1,10 +1,5 @@
 # Faithlife.Utility assembly
 
-<<<<<<< HEAD
-The assembly `Faithlife.Utility.dll` has 63 public types in 3 namespaces.
-
-=======
->>>>>>> 61b6150b
 ## Faithlife.Utility namespace
 
 | public type | description |
