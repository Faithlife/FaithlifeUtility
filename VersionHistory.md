# Version History

## Pending

Add changes here when they're committed to the `master` branch. Move them to "Released" once the version number
is updated in preparation for publishing an updated NuGet package.

Prefix the description of the change with `[major]`, `[minor]` or `[patch]` in accordance with [SemVer](http://semver.org).

<<<<<<< HEAD
* [major] Seal `WrappingStream`.
* [major] Introduce `WrappingStreamBase` and make it the base class of `CachingStream`, `ReadOnlyStream`, `RebasedStream`, and `TruncatedStream`. This fixes `CopyToAsync` for `RebasedStream` and `TruncatedStream`.
=======
* [major] Remove `EnumerableUtility.ToHashSet()`.
>>>>>>> bff2c58e

## Released

### 0.4.2

* Add `Optional<T>`.

### 0.4.1

* Update release notes link in NuGet package.

### 0.4.0

* **Breaking** Change .NET Framework minimum version to 4.6.1.
* **Breaking** Remove `PeekEnumerator`, `Scoped`, `StreamImpl`, `TextWriterUtility`, `TimeSpanUtility`, `IWorkState`, `WorkState`.
* **Breaking** Modify and/or remove methods from `CollectionUtility`, `DateTimeUtility`, `DateTimeOffsetUtility`, `DictionaryUtility`, `EnumerableUtility`, `EnumUtility`, `GuidUtility`, `ListUtility`, `UriUtility`, `StreamUtility`, `StringSegment`, `StringUtility`.
* **Breaking** Rename `HashSetUtility` and `ReadOnlyHashSet` to `SetUtility` and `ReadOnlySet`.
* **Breaking** Move `InvariantConvert` to `Faithlife.Utility` namespace.
* **Breaking** Improve parameter names.
* Add `ByteUtility`.
* Add `FileUtility` and `DirectoryUtility`.

### 0.3.0

* **Breaking** Remove `EnumerableUtility.ToReadOnlyCollection`.
* Add `EnumerableUtility.AsReadOnlyList`.

### 0.2.0

* Support `netstandard2.0`
  * Support `BeginRead`, `BeginWrite`, `EndRead`, `EndWrite` in `WrappingStream`, `ReadOnlyStream`, `CachingStream`, `TruncatedStream`.
* **Breaking** Remove `EnumerableUtility.Append` and `.Prepend`. Equivalent methods exist in `netstandard1.6`.

### 0.1.0

* Initial release.<|MERGE_RESOLUTION|>--- conflicted
+++ resolved
@@ -7,12 +7,9 @@
 
 Prefix the description of the change with `[major]`, `[minor]` or `[patch]` in accordance with [SemVer](http://semver.org).
 
-<<<<<<< HEAD
+* [major] Remove `EnumerableUtility.ToHashSet()`.
 * [major] Seal `WrappingStream`.
 * [major] Introduce `WrappingStreamBase` and make it the base class of `CachingStream`, `ReadOnlyStream`, `RebasedStream`, and `TruncatedStream`. This fixes `CopyToAsync` for `RebasedStream` and `TruncatedStream`.
-=======
-* [major] Remove `EnumerableUtility.ToHashSet()`.
->>>>>>> bff2c58e
 
 ## Released
 
