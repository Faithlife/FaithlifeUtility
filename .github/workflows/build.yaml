name: Build
on:
  workflow_dispatch:
  push:
    paths-ignore:
    - '*.md'
    - 'docs/**'
    branches:
    - 'master'
    tags-ignore:
    - '**'
  pull_request:
    paths-ignore:
    - '*.md'
    - 'docs/**'
env:
  DOTNET_SKIP_FIRST_TIME_EXPERIENCE: true
  DOTNET_CLI_TELEMETRY_OPTOUT: 1
defaults:
  run:
    shell: pwsh
jobs:
  build:
    runs-on: ${{ matrix.os }}
    strategy:
      matrix:
        os: [ubuntu-latest, windows-latest, macos-latest]
    steps:
    - name: Check out code
      uses: actions/checkout@v1
<<<<<<< HEAD
    - name: Set up .NET Core 3.1
      uses: actions/setup-dotnet@v1
      with:
        dotnet-version: 3.1.x
    - name: Set up .NET 5
      uses: actions/setup-dotnet@v1
      with:
        dotnet-version: 5.0.x
    - name: Set up .NET 6
      uses: actions/setup-dotnet@v1
      with:
        dotnet-version: 6.0.100-rc.2.21505.57
=======
    - name: Set up .NET 6
      uses: actions/setup-dotnet@v1
      with:
        dotnet-version: 6.0.x
>>>>>>> c673b0fb
    - name: Restore
      run: .\build.ps1 restore
    - name: Build
      run: .\build.ps1 build --skip restore
    - name: Test
      run: .\build.ps1 test --skip build
    - name: Publish
      if: runner.os == 'Windows' && github.repository_owner == 'Faithlife' && github.ref == 'refs/heads/master'
      env:
        BUILD_BOT_PASSWORD: ${{ secrets.BUILD_BOT_PASSWORD }}
        NUGET_API_KEY: ${{ secrets.NUGET_API_KEY }}
      run: .\build.ps1 publish --skip test<|MERGE_RESOLUTION|>--- conflicted
+++ resolved
@@ -28,7 +28,6 @@
     steps:
     - name: Check out code
       uses: actions/checkout@v1
-<<<<<<< HEAD
     - name: Set up .NET Core 3.1
       uses: actions/setup-dotnet@v1
       with:
@@ -40,13 +39,7 @@
     - name: Set up .NET 6
       uses: actions/setup-dotnet@v1
       with:
-        dotnet-version: 6.0.100-rc.2.21505.57
-=======
-    - name: Set up .NET 6
-      uses: actions/setup-dotnet@v1
-      with:
         dotnet-version: 6.0.x
->>>>>>> c673b0fb
     - name: Restore
       run: .\build.ps1 restore
     - name: Build
