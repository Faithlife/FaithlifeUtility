--- conflicted
+++ resolved
@@ -30,15 +30,11 @@
     - name: Set up .NET Core 2.1
       uses: actions/setup-dotnet@v1
       with:
-        dotnet-version: '2.1.x'
+        dotnet-version: 2.1.x
     - name: Set up .NET 5
       uses: actions/setup-dotnet@v1
       with:
-<<<<<<< HEAD
-        dotnet-version: '5.0.x'
-=======
         dotnet-version: 5.0.x
->>>>>>> 99a9aed1
     - name: Restore
       run: .\build.ps1 restore
     - name: Build
