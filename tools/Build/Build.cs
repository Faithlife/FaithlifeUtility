--- conflicted
+++ resolved
@@ -8,19 +8,12 @@
 	build.AddDotNetTargets(
 		new DotNetBuildSettings
 		{
-<<<<<<< HEAD
-			GitLogin = new GitLoginInfo("faithlifebuildbot", Environment.GetEnvironmentVariable("BUILD_BOT_PASSWORD") ?? ""),
-			GitAuthor = new GitAuthorInfo("Faithlife Build Bot", "faithlifebuildbot@users.noreply.github.com"),
-			SourceCodeUrl = "https://github.com/Faithlife/FaithlifeUtility/tree/master/src",
-		},
-	}));
-=======
 			NuGetApiKey = Environment.GetEnvironmentVariable("NUGET_API_KEY"),
 			DocsSettings = new DotNetDocsSettings
 			{
 				GitLogin = gitLogin,
 				GitAuthor = new GitAuthorInfo("Faithlife Build Bot", "faithlifebuildbot@users.noreply.github.com"),
-				SourceCodeUrl = "https://github.com/Faithlife/RepoName/tree/master/src",
+				SourceCodeUrl = "https://github.com/Faithlife/FaithlifeUtility/tree/master/src",
 			},
 			PackageSettings = new DotNetPackageSettings
 			{
@@ -28,5 +21,4 @@
 				PushTagOnPublish = x => $"v{x.Version}",
 			},
 		});
-});
->>>>>>> 99a9aed1
+});