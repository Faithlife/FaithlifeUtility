<Project>

  <PropertyGroup>
<<<<<<< HEAD
    <VersionPrefix>0.12.1</VersionPrefix>
    <LangVersion>9.0</LangVersion>
=======
    <VersionPrefix>0.0.0</VersionPrefix>
    <LangVersion>10.0</LangVersion>
>>>>>>> c673b0fb
    <Nullable>enable</Nullable>
    <TreatWarningsAsErrors>true</TreatWarningsAsErrors>
    <NoWarn>$(NoWarn);1591;1998;NU5105;CA1014;CA1508</NoWarn>
    <DebugType>embedded</DebugType>
    <GitHubOrganization>Faithlife</GitHubOrganization>
    <RepositoryName>FaithlifeUtility</RepositoryName>
    <PackageLicenseExpression>MIT</PackageLicenseExpression>
    <PackageProjectUrl>https://github.com/$(GitHubOrganization)/$(RepositoryName)</PackageProjectUrl>
    <PackageReleaseNotes>https://github.com/$(GitHubOrganization)/$(RepositoryName)/blob/master/ReleaseNotes.md</PackageReleaseNotes>
    <RepositoryUrl>https://github.com/$(GitHubOrganization)/$(RepositoryName).git</RepositoryUrl>
    <Authors>Faithlife</Authors>
    <Copyright>Copyright $(Authors)</Copyright>
    <PublishRepositoryUrl>true</PublishRepositoryUrl>
    <EmbedUntrackedSources>true</EmbedUntrackedSources>
    <EnableNETAnalyzers>true</EnableNETAnalyzers>
    <AnalysisMode>AllEnabledByDefault</AnalysisMode>
    <IsPackable>false</IsPackable>
    <IsTestProject>false</IsTestProject>
  </PropertyGroup>

  <PropertyGroup Condition=" '$(BuildNumber)' != '' ">
    <FileVersion>$(VersionPrefix).$(BuildNumber)</FileVersion>
    <ContinuousIntegrationBuild>true</ContinuousIntegrationBuild>
  </PropertyGroup>

  <ItemGroup>
    <PackageReference Include="Faithlife.Analyzers" Version="1.2.1" PrivateAssets="All" IncludeAssets="runtime; build; native; contentfiles; analyzers" />
    <PackageReference Include="Microsoft.SourceLink.GitHub" Version="1.1.0" PrivateAssets="All" />
    <PackageReference Include="StyleCop.Analyzers" Version="1.2.0-beta.354" PrivateAssets="All" IncludeAssets="runtime; build; native; contentfiles; analyzers" />
  </ItemGroup>

</Project><|MERGE_RESOLUTION|>--- conflicted
+++ resolved
@@ -1,13 +1,8 @@
 <Project>
 
   <PropertyGroup>
-<<<<<<< HEAD
     <VersionPrefix>0.12.1</VersionPrefix>
-    <LangVersion>9.0</LangVersion>
-=======
-    <VersionPrefix>0.0.0</VersionPrefix>
     <LangVersion>10.0</LangVersion>
->>>>>>> c673b0fb
     <Nullable>enable</Nullable>
     <TreatWarningsAsErrors>true</TreatWarningsAsErrors>
     <NoWarn>$(NoWarn);1591;1998;NU5105;CA1014;CA1508</NoWarn>
